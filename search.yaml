
rnn_identity_numerical:
    include: true # whether to actually perform arch search on this task
    args:
        loss_fn: "log"
        vectorize_input: false
        input_dim: 1
        output_dim: 1
        activation: "ReLU"
        steps: 10000
        train_batch_size: 4096
        test_batch_size: 65536
        seeds_per_run: 5

rnn_prev1_numerical:
    include: true
    args:
        loss_fn: "log"
        vectorize_input: false
        input_dim: 1
        output_dim: 1
        activation: "ReLU"
        steps: 10000
        train_batch_size: 4096
        test_batch_size: 65536
        seeds_per_run: 5

rnn_prev2_numerical:
    include: true
    args:
        loss_fn: "log"
        vectorize_input: false
        input_dim: 1
        output_dim: 1
        activation: "ReLU"
        steps: 10000
        train_batch_size: 4096
        test_batch_size: 65536
        seeds_per_run: 5

rnn_prev3_numerical:
    include: true
    args:
        loss_fn: "log"
        vectorize_input: false
        input_dim: 1
        output_dim: 1
        activation: "ReLU"
        steps: 10000
        train_batch_size: 4096
        test_batch_size: 65536
        seeds_per_run: 5

rnn_prev4_numerical:
    include: true
    args:
        loss_fn: "log"
        vectorize_input: false
        input_dim: 1
        output_dim: 1
        activation: "ReLU"
        steps: 10000
        train_batch_size: 4096
        test_batch_size: 65536
        seeds_per_run: 5

rnn_sum_numerical:
    include: true
    args:
        loss_fn: "log"
        vectorize_input: false
        input_dim: 1
        output_dim: 1
        activation: "ReLU"
        steps: 10000
        train_batch_size: 4096
        test_batch_size: 65536
        seeds_per_run: 5

rnn_sum_last2_numerical:
    include: true
    args:
        loss_fn: "log"
        vectorize_input: false
        input_dim: 1
        output_dim: 1
        activation: "ReLU"
        steps: 10000
        train_batch_size: 4096
        test_batch_size: 65536
        seeds_per_run: 5

rnn_sum_last3_numerical:
    include: true
    args:
        loss_fn: "log"
        vectorize_input: false
        input_dim: 1
        output_dim: 1
        activation: "ReLU"
        steps: 10000
        train_batch_size: 4096
        test_batch_size: 65536
        seeds_per_run: 5

rnn_sum_last4_numerical:
    include: true
    args:
        loss_fn: "log"
        vectorize_input: false
        input_dim: 1
        output_dim: 1
        activation: "ReLU"
        steps: 10000
        train_batch_size: 4096
        test_batch_size: 65536
        seeds_per_run: 5

<<<<<<< HEAD
rnn_unique2_numerical: 
=======
rnn_parity_numerical:
>>>>>>> 3665090f
    include: true
    args:
        loss_fn: "log"
        vectorize_input: false
        input_dim: 1
        output_dim: 1
<<<<<<< HEAD
        max_hidden_dim: 128
        max_hidden_mlp_depth: 3
        max_hidden_mlp_width: 256
        max_output_mlp_depth: 3
        max_output_mlp_width: 256
=======
>>>>>>> 3665090f
        activation: "ReLU"
        steps: 10000
        train_batch_size: 4096
        test_batch_size: 65536
        seeds_per_run: 5

<<<<<<< HEAD
rnn_unique3_numerical: 
=======
rnn_parity_last2_numerical:
>>>>>>> 3665090f
    include: true
    args:
        loss_fn: "log"
        vectorize_input: false
        input_dim: 1
        output_dim: 1
<<<<<<< HEAD
        max_hidden_dim: 128
        max_hidden_mlp_depth: 3
        max_hidden_mlp_width: 256
        max_output_mlp_depth: 3
        max_output_mlp_width: 256
=======
>>>>>>> 3665090f
        activation: "ReLU"
        steps: 10000
        train_batch_size: 4096
        test_batch_size: 65536
        seeds_per_run: 5

<<<<<<< HEAD
rnn_first_appearing_index_numerical: 
=======
rnn_parity_last3_numerical:
>>>>>>> 3665090f
    include: true
    args:
        loss_fn: "log"
        vectorize_input: false
<<<<<<< HEAD
        input_dim: 10
        output_dim: 10
        max_hidden_dim: 128
        max_hidden_mlp_depth: 3
        max_hidden_mlp_width: 256
        max_output_mlp_depth: 3
        max_output_mlp_width: 256
=======
        input_dim: 1
        output_dim: 1
>>>>>>> 3665090f
        activation: "ReLU"
        steps: 10000
        train_batch_size: 4096
        test_batch_size: 65536
<<<<<<< HEAD
        seeds_per_run: 5
=======
        seeds_per_run: 5

rnn_parity_last4_numerical:
    include: true
    args:
        loss_fn: "log"
        vectorize_input: false
        input_dim: 1
        output_dim: 1
        activation: "ReLU"
        steps: 10000
        train_batch_size: 4096
        test_batch_size: 65536
        seeds_per_run: 5
>>>>>>> 3665090f
<|MERGE_RESOLUTION|>--- conflicted
+++ resolved
@@ -116,96 +116,93 @@
         test_batch_size: 65536
         seeds_per_run: 5
 
-<<<<<<< HEAD
+rnn_parity_numerical:
+    include: true
+    args:
+        loss_fn: "log"
+        vectorize_input: false
+        input_dim: 1
+        output_dim: 1
+        activation: "ReLU"
+        steps: 10000
+        train_batch_size: 4096
+        test_batch_size: 65536
+        seeds_per_run: 5
+
+rnn_parity_last2_numerical:
+    include: true
+    args:
+        loss_fn: "log"
+        vectorize_input: false
+        input_dim: 1
+        output_dim: 1
+        activation: "ReLU"
+        steps: 10000
+        train_batch_size: 4096
+        test_batch_size: 65536
+        seeds_per_run: 5
+
+rnn_parity_last3_numerical:
+    include: true
+    args:
+        loss_fn: "log"
+        vectorize_input: false
+        input_dim: 1
+        output_dim: 1
+        activation: "ReLU"
+        steps: 10000
+        train_batch_size: 4096
+        test_batch_size: 65536
+        seeds_per_run: 5
+
+rnn_parity_last4_numerical:
+    include: true
+    args:
+        loss_fn: "log"
+        vectorize_input: false
+        input_dim: 1
+        output_dim: 1
+        activation: "ReLU"
+        steps: 10000
+        train_batch_size: 4096
+        test_batch_size: 65536
+        seeds_per_run: 5
+
 rnn_unique2_numerical: 
-=======
-rnn_parity_numerical:
->>>>>>> 3665090f
-    include: true
-    args:
-        loss_fn: "log"
-        vectorize_input: false
-        input_dim: 1
-        output_dim: 1
-<<<<<<< HEAD
-        max_hidden_dim: 128
-        max_hidden_mlp_depth: 3
-        max_hidden_mlp_width: 256
-        max_output_mlp_depth: 3
-        max_output_mlp_width: 256
-=======
->>>>>>> 3665090f
-        activation: "ReLU"
-        steps: 10000
-        train_batch_size: 4096
-        test_batch_size: 65536
-        seeds_per_run: 5
-
-<<<<<<< HEAD
+    include: true
+    args:
+        loss_fn: "log"
+        vectorize_input: false
+        input_dim: 1
+        output_dim: 1
+        activation: "ReLU"
+        steps: 10000
+        train_batch_size: 4096
+        test_batch_size: 65536
+        seeds_per_run: 5
+
 rnn_unique3_numerical: 
-=======
-rnn_parity_last2_numerical:
->>>>>>> 3665090f
-    include: true
-    args:
-        loss_fn: "log"
-        vectorize_input: false
-        input_dim: 1
-        output_dim: 1
-<<<<<<< HEAD
-        max_hidden_dim: 128
-        max_hidden_mlp_depth: 3
-        max_hidden_mlp_width: 256
-        max_output_mlp_depth: 3
-        max_output_mlp_width: 256
-=======
->>>>>>> 3665090f
-        activation: "ReLU"
-        steps: 10000
-        train_batch_size: 4096
-        test_batch_size: 65536
-        seeds_per_run: 5
-
-<<<<<<< HEAD
+    include: true
+    args:
+        loss_fn: "log"
+        vectorize_input: false
+        input_dim: 1
+        output_dim: 1
+        activation: "ReLU"
+        steps: 10000
+        train_batch_size: 4096
+        test_batch_size: 65536
+        seeds_per_run: 5
+
 rnn_first_appearing_index_numerical: 
-=======
-rnn_parity_last3_numerical:
->>>>>>> 3665090f
-    include: true
-    args:
-        loss_fn: "log"
-        vectorize_input: false
-<<<<<<< HEAD
+    include: true
+    args:
+        loss_fn: "log"
+        vectorize_input: false
         input_dim: 10
         output_dim: 10
-        max_hidden_dim: 128
-        max_hidden_mlp_depth: 3
-        max_hidden_mlp_width: 256
-        max_output_mlp_depth: 3
-        max_output_mlp_width: 256
-=======
-        input_dim: 1
-        output_dim: 1
->>>>>>> 3665090f
-        activation: "ReLU"
-        steps: 10000
-        train_batch_size: 4096
-        test_batch_size: 65536
-<<<<<<< HEAD
-        seeds_per_run: 5
-=======
-        seeds_per_run: 5
-
-rnn_parity_last4_numerical:
-    include: true
-    args:
-        loss_fn: "log"
-        vectorize_input: false
-        input_dim: 1
-        output_dim: 1
-        activation: "ReLU"
-        steps: 10000
-        train_batch_size: 4096
-        test_batch_size: 65536
-        seeds_per_run: 5
->>>>>>> 3665090f
+        activation: "ReLU"
+        steps: 10000
+        train_batch_size: 4096
+        test_batch_size: 65536
+        seeds_per_run: 5